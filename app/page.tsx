--- conflicted
+++ resolved
@@ -68,52 +68,9 @@
                   </li>
                   <li>
                     <span className="inline-flex w-full flex-col justify-between gap-2 whitespace-nowrap rounded-lg border border-border bg-background p-4 font-bold shadow-sm shadow-black/5 sm:h-14 sm:flex-row sm:items-center">
-<<<<<<< HEAD
-                      <span className="flex items-start gap-2">
-                        Select
-                        <span className="-mt-1 text-[10px] font-medium uppercase text-zinc-400 dark:text-zinc-600">
-                          Available soon
-                        </span>
-                      </span>
-                      <span className="flex items-center gap-2 text-sm">
-                        <span className="font-normal text-muted-foreground">
-                          Get notified on X -&gt;
-                        </span>
-                        <span className="-ml-0.5 flex -space-x-2">
-                          <a
-                            className="group relative h-7 w-7 overflow-hidden rounded-full border-2 border-background"
-                            href="https://x.com/pacovitiello"
-                            target="_blank"
-                            rel="noopener noreferrer"
-                          >
-                            <Image
-                              className="absolute inset-0 object-cover object-center transition-transform duration-300 group-hover:scale-110"
-                              src={PasqualeImg}
-                              alt="Pasquale's profile image"
-                              width={24}
-                              height={24}
-                            />
-                          </a>
-                          <a
-                            className="group relative z-10 h-7 w-7 overflow-hidden rounded-full border-2 border-background"
-                            href="https://x.com/DavidePacilio"
-                            target="_blank"
-                            rel="noopener noreferrer"
-                          >
-                            <Image
-                              className="absolute inset-0 object-cover object-center transition-transform duration-300 group-hover:scale-110"
-                              src={DavideImg}
-                              alt="Davide's profile image"
-                              width={24}
-                              height={24}
-                            />
-                          </a>
-                        </span>
-=======
                       Select
                       <span className="text-xs font-medium uppercase text-zinc-400 dark:text-zinc-600">
                         Available soon!
->>>>>>> a44fa48d
                       </span>
                     </span>
                   </li>
