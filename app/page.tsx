import Illustration from "@/demo/illustration";
import Newsletter from "@/demo/subscribe-form";
import XLinks from "@/demo/x-links";
import { ArrowRight } from "lucide-react";
import Link from "next/link";

<<<<<<< HEAD
import Illustration from "@/demo/illustration";
import XLinks from "@/demo/x-links";

=======
>>>>>>> 6f84cdfb
export default function Page() {
  return (
    <>
      <Illustration />
      <main>
        <div className="px-4 sm:px-6">
          <div className="mx-auto w-full max-w-3xl">
            <div className="mb-4">
              <p className="inline-flex items-center justify-center whitespace-nowrap rounded-full bg-background px-3 py-1 text-sm font-medium text-foreground shadow-sm shadow-black/[.12] dark:bg-accent">
                <span className="mr-2 flex shrink-0 border-r border-border pr-2">
<<<<<<< HEAD
                  <svg xmlns="http://www.w3.org/2000/svg"width={12} height={12} fill="none" className="fill-zinc-500">
                    <path d="M6.958.713a1 1 0 0 0-1.916 0l-.999 3.33-3.33 1a1 1 0 0 0 0 1.915l3.33.999 1 3.33a1 1 0 0 0 1.915 0l.999-3.33 3.33-1a1 1 0 0 0 0-1.915l-3.33-.999-1-3.33Z" />
=======
                  <svg xmlns="http://www.w3.org/2000/svg" width={12} height={12} fill="none">
                    <path
                      className="fill-zinc-500"
                      d="M6.958.713a1 1 0 0 0-1.916 0l-.999 3.33-3.33 1a1 1 0 0 0 0 1.915l3.33.999 1 3.33a1 1 0 0 0 1.915 0l.999-3.33 3.33-1a1 1 0 0 0 0-1.915l-3.33-.999-1-3.33Z"
                    />
>>>>>>> 6f84cdfb
                  </svg>
                </span>
                New releases every week
              </p>
            </div>

            <div className="mb-16">
              <h1 className="mx-auto mb-4 max-w-3xl text-4xl/[1.1] font-extrabold tracking-tight text-foreground md:text-5xl/[1.1]">
                Beautiful UI components built with Tailwind CSS and Next.js.
              </h1>
              <p className="text-lg text-muted-foreground">
                Origin UI is an extensive collection of copy-and-paste components for quickly
                building app UIs. It's free, open-source, and ready to drop into your projects.
              </p>
            </div>

            <div className="mb-16">
              <h2 className="mb-5 text-muted-foreground">Components</h2>
              <nav>
                <ul className="flex flex-col gap-2">
                  <li>
                    <Link
                      href="/inputs"
                      className="inline-flex w-full items-center justify-between whitespace-nowrap rounded-lg border border-border bg-background p-4 font-bold shadow-sm shadow-black/5 ring-offset-background transition-colors hover:bg-accent hover:text-accent-foreground focus-visible:outline-none focus-visible:ring-2 focus-visible:ring-ring/70 focus-visible:ring-offset-2 disabled:pointer-events-none disabled:opacity-50 sm:h-14"
                    >
                      <span className="truncate">Input</span>
                      <ArrowRight size={16} strokeWidth={2} className="-mr-1 ml-2 opacity-60 shrink-0" />
                    </Link>
                  </li>
                  <li>
                    <Link
                      href="/buttons"
                      className="inline-flex w-full items-center justify-between whitespace-nowrap rounded-lg border border-border bg-background p-4 font-bold shadow-sm shadow-black/5 ring-offset-background transition-colors hover:bg-accent hover:text-accent-foreground focus-visible:outline-none focus-visible:ring-2 focus-visible:ring-ring/70 focus-visible:ring-offset-2 disabled:pointer-events-none disabled:opacity-50 sm:h-14"
                    >
                      <span className="truncate">Button</span>
                      <ArrowRight size={16} strokeWidth={2} className="-mr-1 ml-2 opacity-60 shrink-0" />
                    </Link>
                  </li>
                  <li>
                    <Link
                      href="/checks-radios-switches"
<<<<<<< HEAD
                      className="inline-flex w-full items-center justify-between whitespace-nowrap rounded-lg border border-border bg-background p-4 font-bold shadow-sm shadow-black/[0.04] sm:h-14"
                    >
                      <span className="truncate">Checkbox, Radio, and Switch</span>
                      <ArrowRight size={16} strokeWidth={2} className="-mr-1 ml-2 opacity-60 shrink-0" />
                    </Link>
                  </li>
                  <li>
                    <span className="inline-flex w-full items-center justify-between whitespace-nowrap rounded-lg border border-border bg-background p-4 font-bold shadow-sm shadow-black/[0.04] sm:h-14">
                      <span className="truncate">Select</span>
                      <span className="text-xs font-medium uppercase text-zinc-400 dark:text-zinc-600">
                        Available soon
=======
                      className="inline-flex w-full items-center justify-between whitespace-nowrap rounded-lg border border-border bg-background p-4 font-bold shadow-sm shadow-black/5 ring-offset-background transition-colors hover:bg-accent hover:text-accent-foreground focus-visible:outline-none focus-visible:ring-2 focus-visible:ring-ring/70 focus-visible:ring-offset-2 disabled:pointer-events-none disabled:opacity-50 sm:h-14"
                    >
                      Checkbox, Radio, and Switch
                      <ArrowRight size={16} strokeWidth={2} className="-mr-1 ml-2 opacity-60" />
                    </Link>
                  </li>
                  <li>
                    <span className="inline-flex w-full flex-col justify-between gap-2 whitespace-nowrap rounded-lg border border-border bg-background p-4 font-bold shadow-sm shadow-black/5 sm:h-14 sm:flex-row sm:items-center">
                      Select
                      <span className="text-xs font-medium uppercase text-zinc-400 dark:text-zinc-600">
                        Available soon!
>>>>>>> 6f84cdfb
                      </span>
                    </span>
                  </li>
                </ul>
              </nav>
            </div>

<<<<<<< HEAD
            <div className="mb-12">
              <h2 className="mb-5 text-muted-foreground">Utilities</h2>
              <nav>
                <ul className="flex flex-col gap-2">
                  <li>
                    <Link
                      href="/easings"
                      className="inline-flex w-full items-center justify-between whitespace-nowrap rounded-lg border border-border bg-background p-4 font-bold shadow-sm shadow-black/[0.04] ring-offset-background transition-colors hover:bg-accent hover:text-accent-foreground focus-visible:outline-none focus-visible:ring-2 focus-visible:ring-ring/70 focus-visible:ring-offset-2 disabled:pointer-events-none disabled:opacity-50 sm:h-14"
                    >
                      <span className="truncate">Tailwind CSS easing classes</span>
                      <ArrowRight size={16} strokeWidth={2} className="-mr-1 ml-2 opacity-60 shrink-0" />
                    </Link>
                  </li>
                </ul>
              </nav>
            </div>  
=======
            <Newsletter />
>>>>>>> 6f84cdfb

            <div className="mt-16">
              <XLinks />
            </div>
          </div>
        </div>
      </main>
    </>
  );
}<|MERGE_RESOLUTION|>--- conflicted
+++ resolved
@@ -4,12 +4,6 @@
 import { ArrowRight } from "lucide-react";
 import Link from "next/link";
 
-<<<<<<< HEAD
-import Illustration from "@/demo/illustration";
-import XLinks from "@/demo/x-links";
-
-=======
->>>>>>> 6f84cdfb
 export default function Page() {
   return (
     <>
@@ -20,16 +14,11 @@
             <div className="mb-4">
               <p className="inline-flex items-center justify-center whitespace-nowrap rounded-full bg-background px-3 py-1 text-sm font-medium text-foreground shadow-sm shadow-black/[.12] dark:bg-accent">
                 <span className="mr-2 flex shrink-0 border-r border-border pr-2">
-<<<<<<< HEAD
-                  <svg xmlns="http://www.w3.org/2000/svg"width={12} height={12} fill="none" className="fill-zinc-500">
-                    <path d="M6.958.713a1 1 0 0 0-1.916 0l-.999 3.33-3.33 1a1 1 0 0 0 0 1.915l3.33.999 1 3.33a1 1 0 0 0 1.915 0l.999-3.33 3.33-1a1 1 0 0 0 0-1.915l-3.33-.999-1-3.33Z" />
-=======
                   <svg xmlns="http://www.w3.org/2000/svg" width={12} height={12} fill="none">
                     <path
                       className="fill-zinc-500"
                       d="M6.958.713a1 1 0 0 0-1.916 0l-.999 3.33-3.33 1a1 1 0 0 0 0 1.915l3.33.999 1 3.33a1 1 0 0 0 1.915 0l.999-3.33 3.33-1a1 1 0 0 0 0-1.915l-3.33-.999-1-3.33Z"
                     />
->>>>>>> 6f84cdfb
                   </svg>
                 </span>
                 New releases every week
@@ -71,7 +60,6 @@
                   <li>
                     <Link
                       href="/checks-radios-switches"
-<<<<<<< HEAD
                       className="inline-flex w-full items-center justify-between whitespace-nowrap rounded-lg border border-border bg-background p-4 font-bold shadow-sm shadow-black/[0.04] sm:h-14"
                     >
                       <span className="truncate">Checkbox, Radio, and Switch</span>
@@ -79,11 +67,8 @@
                     </Link>
                   </li>
                   <li>
-                    <span className="inline-flex w-full items-center justify-between whitespace-nowrap rounded-lg border border-border bg-background p-4 font-bold shadow-sm shadow-black/[0.04] sm:h-14">
-                      <span className="truncate">Select</span>
-                      <span className="text-xs font-medium uppercase text-zinc-400 dark:text-zinc-600">
-                        Available soon
-=======
+                    <Link
+                      href="/checks-radios-switches"
                       className="inline-flex w-full items-center justify-between whitespace-nowrap rounded-lg border border-border bg-background p-4 font-bold shadow-sm shadow-black/5 ring-offset-background transition-colors hover:bg-accent hover:text-accent-foreground focus-visible:outline-none focus-visible:ring-2 focus-visible:ring-ring/70 focus-visible:ring-offset-2 disabled:pointer-events-none disabled:opacity-50 sm:h-14"
                     >
                       Checkbox, Radio, and Switch
@@ -95,7 +80,6 @@
                       Select
                       <span className="text-xs font-medium uppercase text-zinc-400 dark:text-zinc-600">
                         Available soon!
->>>>>>> 6f84cdfb
                       </span>
                     </span>
                   </li>
@@ -103,26 +87,7 @@
               </nav>
             </div>
 
-<<<<<<< HEAD
-            <div className="mb-12">
-              <h2 className="mb-5 text-muted-foreground">Utilities</h2>
-              <nav>
-                <ul className="flex flex-col gap-2">
-                  <li>
-                    <Link
-                      href="/easings"
-                      className="inline-flex w-full items-center justify-between whitespace-nowrap rounded-lg border border-border bg-background p-4 font-bold shadow-sm shadow-black/[0.04] ring-offset-background transition-colors hover:bg-accent hover:text-accent-foreground focus-visible:outline-none focus-visible:ring-2 focus-visible:ring-ring/70 focus-visible:ring-offset-2 disabled:pointer-events-none disabled:opacity-50 sm:h-14"
-                    >
-                      <span className="truncate">Tailwind CSS easing classes</span>
-                      <ArrowRight size={16} strokeWidth={2} className="-mr-1 ml-2 opacity-60 shrink-0" />
-                    </Link>
-                  </li>
-                </ul>
-              </nav>
-            </div>  
-=======
             <Newsletter />
->>>>>>> 6f84cdfb
 
             <div className="mt-16">
               <XLinks />
