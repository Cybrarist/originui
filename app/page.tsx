import { ArrowRight } from "lucide-react";
import Image from "next/image";
import Link from "next/link";

import Illustration from "@/demo/illustration";
import DavideImg from "@/public/x-davide.jpg";
import PasqualeImg from "@/public/x-pasquale.jpg";

export default function Page() {
  return (
    <>
      <Illustration />
      <main>
        <div className="px-4 sm:px-6">
          <div className="mx-auto w-full max-w-3xl">
            <div className="mb-4">
              <p className="inline-flex items-center justify-center whitespace-nowrap rounded-full bg-background px-3 py-1 text-sm font-medium text-foreground shadow-sm shadow-black/[.12] dark:bg-accent">
                <span className="mr-3 flex shrink-0 border-r border-border pr-3">
                  <svg xmlns="http://www.w3.org/2000/svg" width={16} height={16} fill="none">
                    <path
                      className="fill-zinc-500"
                      fillRule="evenodd"
                      d="M10.958.713a1 1 0 0 0-1.916 0l-.999 3.33-3.33 1a1 1 0 0 0 0 1.915l3.33.999 1 3.33a1 1 0 0 0 1.915 0l.999-3.33 3.33-1a1 1 0 0 0 0-1.915l-3.33-.999-.999-3.33Z"
                      clipRule="evenodd"
                    />
                    <path
                      className="fill-zinc-400"
                      d="m4.365 11.31.079.212.212.08 1.68.635a.256.256 0 0 1 .164.24.256.256 0 0 1-.163.238l-1.68.635-.213.08-.08.213-.63 1.692v.001a.25.25 0 0 1-.234.164.25.25 0 0 1-.233-.164l-.631-1.693-.08-.213-.212-.08-1.68-.635a.256.256 0 0 1-.164-.239c0-.108.067-.203.163-.24l1.68-.634.213-.08.08-.213.63-1.692c.018-.046.083-.117.234-.117.15 0 .217.07.233.116v.001l.632 1.692Z"
                    />
                  </svg>
                </span>
                New components every week
              </p>
            </div>

            <div className="mb-16">
              <h1 className="mx-auto mb-4 max-w-3xl text-4xl/[1.1] font-extrabold tracking-tight text-foreground md:text-5xl/[1.1]">
                Beautiful UI components built with Tailwind CSS and Next.js.
              </h1>
              <p className="text-lg text-muted-foreground">
                Origin UI is an extensive collection of copy-and-paste components for quickly
                building app UIs. It's free, open-source, and ready to drop into your projects.
              </p>
            </div>

            <div className="mb-16">
              <h2 className="mb-5 text-muted-foreground">Latest components</h2>
              <nav>
                <ul className="flex flex-col gap-2">
                  <li>
                    <Link
                      href="/inputs"
                      className="inline-flex w-full items-center justify-between whitespace-nowrap rounded-lg border border-border bg-background p-4 font-bold shadow-sm shadow-black/[0.04] ring-offset-background transition-colors hover:bg-accent hover:text-accent-foreground focus-visible:outline-none focus-visible:ring-2 focus-visible:ring-ring/70 focus-visible:ring-offset-2 disabled:pointer-events-none disabled:opacity-50 sm:h-14"
                    >
                      Input
                      <ArrowRight size={16} strokeWidth={2} className="-mr-1 ml-2 opacity-60" />
                    </Link>
                  </li>
                  <li>
                    <Link
                      href="/buttons"
                      className="inline-flex w-full items-center justify-between whitespace-nowrap rounded-lg border border-border bg-background p-4 font-bold shadow-sm shadow-black/[0.04] ring-offset-background transition-colors hover:bg-accent hover:text-accent-foreground focus-visible:outline-none focus-visible:ring-2 focus-visible:ring-ring/70 focus-visible:ring-offset-2 disabled:pointer-events-none disabled:opacity-50 sm:h-14"
                    >
                      Button
                      <ArrowRight size={16} strokeWidth={2} className="-mr-1 ml-2 opacity-60" />
                    </Link>
                  </li>
                  <li>
<<<<<<< HEAD
                    <Link
                      href="/checks-radios-switches"
                      className="inline-flex w-full items-center justify-between whitespace-nowrap rounded-lg border border-border bg-background p-4 font-bold shadow-sm shadow-black/[0.04] sm:h-14"
                    >
                      Checkbox, Radio, and Switch
                      <ArrowRight size={16} strokeWidth={2} className="-mr-1 ml-2 opacity-60" />
                    </Link>
                  </li>
                  <li>
=======
>>>>>>> 4741f92f
                    <span className="inline-flex w-full flex-col justify-between gap-2 whitespace-nowrap rounded-lg border border-border bg-background p-4 font-bold shadow-sm shadow-black/[0.04] sm:h-14 sm:flex-row sm:items-center">
                      <span className="flex items-start gap-2">
                        Select
                        <span className="-mt-1 text-[10px] font-medium uppercase text-zinc-400 dark:text-zinc-600">
                          Available soon
                        </span>
                      </span>
                      <span className="flex items-center gap-2 text-sm">
                        <span className="font-normal text-muted-foreground">
                          Get notified on X -&gt;
                        </span>
                        <span className="-ml-0.5 flex -space-x-2">
                          <a
                            className="group relative h-7 w-7 overflow-hidden rounded-full border-2 border-background"
                            href="https://x.com/pacovitiello"
                            target="_blank"
                            rel="noopener noreferrer"
                          >
                            <Image
                              className="absolute inset-0 object-cover object-center transition-transform duration-300 group-hover:scale-110"
                              src={PasqualeImg}
                              alt="Pasquale's profile image"
                              width={24}
                              height={24}
                            />
                          </a>
                          <a
                            className="group relative z-10 h-7 w-7 overflow-hidden rounded-full border-2 border-background"
                            href="https://x.com/DavidePacilio"
                            target="_blank"
                            rel="noopener noreferrer"
                          >
                            <Image
                              className="absolute inset-0 object-cover object-center transition-transform duration-300 group-hover:scale-110"
                              src={DavideImg}
                              alt="Davide's profile image"
                              width={24}
                              height={24}
                            />
                          </a>
                        </span>
                      </span>
                    </span>
                  </li>                  
                </ul>
              </nav>
            </div>
          </div>
        </div>
      </main>
    </>
  );
}<|MERGE_RESOLUTION|>--- conflicted
+++ resolved
@@ -66,18 +66,6 @@
                     </Link>
                   </li>
                   <li>
-<<<<<<< HEAD
-                    <Link
-                      href="/checks-radios-switches"
-                      className="inline-flex w-full items-center justify-between whitespace-nowrap rounded-lg border border-border bg-background p-4 font-bold shadow-sm shadow-black/[0.04] sm:h-14"
-                    >
-                      Checkbox, Radio, and Switch
-                      <ArrowRight size={16} strokeWidth={2} className="-mr-1 ml-2 opacity-60" />
-                    </Link>
-                  </li>
-                  <li>
-=======
->>>>>>> 4741f92f
                     <span className="inline-flex w-full flex-col justify-between gap-2 whitespace-nowrap rounded-lg border border-border bg-background p-4 font-bold shadow-sm shadow-black/[0.04] sm:h-14 sm:flex-row sm:items-center">
                       <span className="flex items-start gap-2">
                         Select
