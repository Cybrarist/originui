--- conflicted
+++ resolved
@@ -2,13 +2,8 @@
 import DemoComponent from "@/demo/demo-component";
 import PageHeader from "@/demo/page-header";
 
-<<<<<<< HEAD
 const inputDir = "inputs";
 const inputFiles = [
-=======
-const directory = "inputs";
-const files = [
->>>>>>> 6ac4ffad
   "input-01",
   "input-02",
   "input-03",
@@ -96,21 +91,12 @@
     <main>
       <div className="px-4 sm:px-6">
         <div className="mx-auto w-full max-w-6xl">
-<<<<<<< HEAD
-          <PageHeader title="Input and Textarea">
-            A growing collection of over 50 input and textarea components built with Next.js and TailwindCSS.
-          </PageHeader>
-
-          <div className="grid max-w-6xl grid-cols-1 overflow-hidden sm:grid-cols-2 lg:grid-cols-3 [&>*]:relative [&>*]:px-1 [&>*]:py-12 [&>*]:before:absolute [&>*]:before:bg-border/70 [&>*]:before:[block-size:100vh] [&>*]:before:[inline-size:1px] [&>*]:before:[inset-block-start:0] [&>*]:before:[inset-inline-start:-1px] [&>*]:after:absolute [&>*]:after:bg-border/70 [&>*]:after:[block-size:1px] [&>*]:after:[inline-size:100vw] [&>*]:after:[inset-block-start:-1px] [&>*]:after:[inset-inline-start:0] sm:[&>*]:px-8 xl:[&>*]:px-12">
-            {inputFiles.map((componentName) => {
-=======
           <PageHeader title="Input">
             A growing collection of {files.length} input components built with Next.js and TailwindCSS.
           </PageHeader>
 
           <div className="grid max-w-6xl grid-cols-1 overflow-hidden sm:grid-cols-2 lg:grid-cols-3 [&>*]:relative [&>*]:px-1 [&>*]:py-12 [&>*]:before:absolute [&>*]:before:bg-border/70 [&>*]:before:[block-size:100vh] [&>*]:before:[inline-size:1px] [&>*]:before:[inset-block-start:0] [&>*]:before:[inset-inline-start:-1px] [&>*]:after:absolute [&>*]:after:bg-border/70 [&>*]:after:[block-size:1px] [&>*]:after:[inline-size:100vw] [&>*]:after:[inset-block-start:-1px] [&>*]:after:[inset-inline-start:0] sm:[&>*]:px-8 xl:[&>*]:px-12">
-            {files.map((componentName) => {
->>>>>>> 6ac4ffad
+            {inputFiles.map((componentName) => {
               return (
                 <DemoComponent
                   key={componentName}
