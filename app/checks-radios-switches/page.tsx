--- conflicted
+++ resolved
@@ -86,13 +86,8 @@
       <div className="px-4 sm:px-6">
         <div className="mx-auto w-full max-w-6xl">
           <PageHeader title="Checkbox, Radio, and Switch">
-<<<<<<< HEAD
-            A growing collection of {totalComponents} checkbox, radio and switch components built with Next.js and
-            TailwindCSS.
-=======
             A growing collection of {totalComponents} checkbox, radio and switch components built
             with Next.js and TailwindCSS.
->>>>>>> be989985
           </PageHeader>
 
           <div className="grid max-w-6xl grid-cols-1 overflow-hidden sm:grid-cols-2 lg:grid-cols-3 [&>*]:relative [&>*]:px-1 [&>*]:py-12 [&>*]:before:absolute [&>*]:before:bg-border/70 [&>*]:before:[block-size:100vh] [&>*]:before:[inline-size:1px] [&>*]:before:[inset-block-start:0] [&>*]:before:[inset-inline-start:-1px] [&>*]:after:absolute [&>*]:after:bg-border/70 [&>*]:after:[block-size:1px] [&>*]:after:[inline-size:100vw] [&>*]:after:[inset-block-start:-1px] [&>*]:after:[inset-inline-start:0] sm:[&>*]:px-8 xl:[&>*]:px-12">
