import Header from "@/demo/header";
import { ThemeProvider } from "@/demo/theme-provider";
import type { Viewport } from "next";
import { JetBrains_Mono as FontMono, Inter as FontSans } from "next/font/google";
import "./globals.css";

const fontSans = FontSans({
  subsets: ["latin"],
  variable: "--font-sans",
});

const fontMono = FontMono({
  subsets: ["latin"],
  variable: "--font-mono",
});

export const viewport: Viewport = {
  initialScale: 1,
  width: "device-width",
  maximumScale: 1,
  viewportFit: "cover",
};

export default function RootLayout({
  children,
}: Readonly<{
  children: React.ReactNode;
}>) {
  return (
    <html lang="en" suppressHydrationWarning>
<<<<<<< HEAD
      <body className={`${fontSans.variable} font-sans antialiased`}>
=======
      <body
        className={`${fontSans.variable} ${fontMono.variable} bg-background font-sans antialiased`}
      >
>>>>>>> a44fa48d
        <ThemeProvider
          attribute="class"
          defaultTheme="system"
          enableSystem
          disableTransitionOnChange
        >
          <div className="relative flex min-h-screen flex-col overflow-hidden supports-[overflow:clip]:overflow-clip">
            <Header />
            {children}
          </div>
        </ThemeProvider>
      </body>
    </html>
  );
}<|MERGE_RESOLUTION|>--- conflicted
+++ resolved
@@ -28,13 +28,9 @@
 }>) {
   return (
     <html lang="en" suppressHydrationWarning>
-<<<<<<< HEAD
-      <body className={`${fontSans.variable} font-sans antialiased`}>
-=======
       <body
         className={`${fontSans.variable} ${fontMono.variable} bg-background font-sans antialiased`}
       >
->>>>>>> a44fa48d
         <ThemeProvider
           attribute="class"
           defaultTheme="system"
