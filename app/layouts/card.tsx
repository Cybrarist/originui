import Image from "next/image"
import Link from "next/link"

import CopyLayout from "@/components/copy-layout"

interface CardProps {
  card: {
    id: number
    title: string
    demoUrl?: string
    repoUrl?: string
    cmd?: string
    imgHeight: number
  }
}

export default function Card({ card }: CardProps) {
  return (
    <article>
      <figure className="bg-border/50 relative -m-px rounded-xl border p-4">
        <Image
          className="rounded-md"
          src={`/layouts/app-${card.id}.png`}
          alt={card.title}
          width={1120}
          height={card.imgHeight}
        />
      </figure>
      <div className="mt-4 flex items-center justify-between">
        <h2 className="text-sm font-medium">{card.title}</h2>
        {card.demoUrl && card.repoUrl ? (
          <div className="flex items-center gap-6">
<<<<<<< HEAD
            <span className="max-sm:hidden">
              <CopyLayout command={card.cmd} />
            </span>
            <div
              data-orientation="vertical"
              role="none"
              className="bg-border h-4 w-px shrink-0 max-sm:hidden"
            ></div>
=======
            <CopyLayout command={card.cmd} />
>>>>>>> 7eb75657
            <Link
              href={card.demoUrl}
              className="inline-flex items-center gap-1 text-sm hover:underline"
              target="_blank"
            >
              Live Demo
              <span className="text-muted-foreground">
                <svg
                  xmlns="http://www.w3.org/2000/svg"
                  width="8"
                  height="8"
                  fill="currentColor"
                  aria-hidden="true"
                >
                  <path d="M6.37 6.486 6.356 1.11H1.008L2.058.06H7.42v5.376l-1.05 1.05ZM.336 6.374 6.538.172l.77.77-6.202 6.202-.77-.77Z" />
                </svg>
              </span>
            </Link>
            <Link
              href={card.repoUrl}
              className="inline-flex items-center gap-1 text-sm hover:underline"
              target="_blank"
            >
              GitHub
              <span className="text-muted-foreground">
                <svg
                  xmlns="http://www.w3.org/2000/svg"
                  width="8"
                  height="8"
                  fill="currentColor"
                  aria-hidden="true"
                >
                  <path d="M6.37 6.486 6.356 1.11H1.008L2.058.06H7.42v5.376l-1.05 1.05ZM.336 6.374 6.538.172l.77.77-6.202 6.202-.77-.77Z" />
                </svg>
              </span>
            </Link>
          </div>
        ) : (
          <span className="text-sm text-zinc-500">Code soon</span>
        )}
      </div>
    </article>
  )
}<|MERGE_RESOLUTION|>--- conflicted
+++ resolved
@@ -30,18 +30,7 @@
         <h2 className="text-sm font-medium">{card.title}</h2>
         {card.demoUrl && card.repoUrl ? (
           <div className="flex items-center gap-6">
-<<<<<<< HEAD
-            <span className="max-sm:hidden">
-              <CopyLayout command={card.cmd} />
-            </span>
-            <div
-              data-orientation="vertical"
-              role="none"
-              className="bg-border h-4 w-px shrink-0 max-sm:hidden"
-            ></div>
-=======
             <CopyLayout command={card.cmd} />
->>>>>>> 7eb75657
             <Link
               href={card.demoUrl}
               className="inline-flex items-center gap-1 text-sm hover:underline"
