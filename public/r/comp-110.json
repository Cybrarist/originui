{
  "$schema": "https://ui.shadcn.com/schema/registry-item.json",
  "name": "comp-110",
  "type": "registry:component",
  "registryDependencies": [
    "https://originui.com/r/toggle-group.json"
  ],
  "files": [
    {
      "path": "registry/default/components/comp-110.tsx",
<<<<<<< HEAD
      "content": "\"use client\";\n\nimport { ToggleGroup, ToggleGroupItem } from \"@/registry/default/ui/toggle-group\";\nimport { useState } from \"react\";\n\nexport default function Component() {\n  const [value, setValue] = useState<string>(\"left\");\n\n  return (\n    <ToggleGroup\n      type=\"single\"\n      variant=\"outline\"\n      value={value}\n      onValueChange={(value) => {\n        if (value) setValue(value);\n      }}\n    >\n      <ToggleGroupItem className=\"flex-1\" value=\"left\">\n        Left\n      </ToggleGroupItem>\n      <ToggleGroupItem className=\"flex-1\" value=\"center\">\n        Center\n      </ToggleGroupItem>\n      <ToggleGroupItem className=\"flex-1\" value=\"right\">\n        Right\n      </ToggleGroupItem>\n    </ToggleGroup>\n  );\n}\n",
=======
      "content": "\"use client\";\n\nimport { ToggleGroup, ToggleGroupItem } from \"@/registry/default/ui/toggle-group\";\nimport { useState } from \"react\";\n\nexport default function Component() {\n  const [value, setValue] = useState<string>(\"left\");\n\n  return (\n    <ToggleGroup\n      type=\"single\"\n      variant=\"outline\"\n      value={value}\n      onValueChange={(value) => {\n        if (value) setValue(value);\n      }}\n    >\n      <ToggleGroupItem\n        className=\"flex-1\"\n        value=\"left\"\n      >\n        Left\n      </ToggleGroupItem>\n      <ToggleGroupItem\n        className=\"flex-1\"\n        value=\"center\"\n      >\n        Center\n      </ToggleGroupItem>\n      <ToggleGroupItem\n        className=\"flex-1\"\n        value=\"right\"\n      >\n        Right\n      </ToggleGroupItem>\n    </ToggleGroup>\n  );\n}\n",
>>>>>>> 0a588e9f
      "type": "registry:component"
    }
  ],
  "meta": {
    "tags": [
      "button",
      "toggle group"
    ],
    "style": 2
  }
}<|MERGE_RESOLUTION|>--- conflicted
+++ resolved
@@ -8,11 +8,7 @@
   "files": [
     {
       "path": "registry/default/components/comp-110.tsx",
-<<<<<<< HEAD
-      "content": "\"use client\";\n\nimport { ToggleGroup, ToggleGroupItem } from \"@/registry/default/ui/toggle-group\";\nimport { useState } from \"react\";\n\nexport default function Component() {\n  const [value, setValue] = useState<string>(\"left\");\n\n  return (\n    <ToggleGroup\n      type=\"single\"\n      variant=\"outline\"\n      value={value}\n      onValueChange={(value) => {\n        if (value) setValue(value);\n      }}\n    >\n      <ToggleGroupItem className=\"flex-1\" value=\"left\">\n        Left\n      </ToggleGroupItem>\n      <ToggleGroupItem className=\"flex-1\" value=\"center\">\n        Center\n      </ToggleGroupItem>\n      <ToggleGroupItem className=\"flex-1\" value=\"right\">\n        Right\n      </ToggleGroupItem>\n    </ToggleGroup>\n  );\n}\n",
-=======
       "content": "\"use client\";\n\nimport { ToggleGroup, ToggleGroupItem } from \"@/registry/default/ui/toggle-group\";\nimport { useState } from \"react\";\n\nexport default function Component() {\n  const [value, setValue] = useState<string>(\"left\");\n\n  return (\n    <ToggleGroup\n      type=\"single\"\n      variant=\"outline\"\n      value={value}\n      onValueChange={(value) => {\n        if (value) setValue(value);\n      }}\n    >\n      <ToggleGroupItem\n        className=\"flex-1\"\n        value=\"left\"\n      >\n        Left\n      </ToggleGroupItem>\n      <ToggleGroupItem\n        className=\"flex-1\"\n        value=\"center\"\n      >\n        Center\n      </ToggleGroupItem>\n      <ToggleGroupItem\n        className=\"flex-1\"\n        value=\"right\"\n      >\n        Right\n      </ToggleGroupItem>\n    </ToggleGroup>\n  );\n}\n",
->>>>>>> 0a588e9f
       "type": "registry:component"
     }
   ],
