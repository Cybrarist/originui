// Dependencies: npm install lucide-react

import { Input } from "@/components/ui/input";
import { Label } from "@/components/ui/label";
import { AtSign } from "lucide-react";

export default function Input09() {
  return (
    <div className="space-y-2">
      <Label htmlFor="input-09">Input with start icon</Label>
      <div className="relative">
<<<<<<< HEAD
        <Input id="input-09" className="peer ps-9" placeholder="Email" type="email" />
        <div className="pointer-events-none absolute inset-y-0 start-0 flex items-center justify-center ps-3 text-muted-foreground/80 peer-disabled:opacity-50">
          <AtSign size={16} strokeWidth={2} aria-hidden="true" role="presentation" />
=======
        <Input id="input-09" className="peer pl-9" placeholder="Email" type="email" />
        <div className="pointer-events-none absolute inset-y-0 left-0 flex items-center justify-center pl-3 text-muted-foreground/80 peer-disabled:opacity-50">
          <AtSign size={16} strokeWidth={2} aria-hidden="true" />
>>>>>>> 3e7c736b
        </div>
      </div>
    </div>
  );
}<|MERGE_RESOLUTION|>--- conflicted
+++ resolved
@@ -9,15 +9,9 @@
     <div className="space-y-2">
       <Label htmlFor="input-09">Input with start icon</Label>
       <div className="relative">
-<<<<<<< HEAD
         <Input id="input-09" className="peer ps-9" placeholder="Email" type="email" />
         <div className="pointer-events-none absolute inset-y-0 start-0 flex items-center justify-center ps-3 text-muted-foreground/80 peer-disabled:opacity-50">
-          <AtSign size={16} strokeWidth={2} aria-hidden="true" role="presentation" />
-=======
-        <Input id="input-09" className="peer pl-9" placeholder="Email" type="email" />
-        <div className="pointer-events-none absolute inset-y-0 left-0 flex items-center justify-center pl-3 text-muted-foreground/80 peer-disabled:opacity-50">
           <AtSign size={16} strokeWidth={2} aria-hidden="true" />
->>>>>>> 3e7c736b
         </div>
       </div>
     </div>
