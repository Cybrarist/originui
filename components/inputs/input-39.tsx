--- conflicted
+++ resolved
@@ -18,13 +18,8 @@
             />
           )}
         </DateInput>
-<<<<<<< HEAD
         <div className="pointer-events-none absolute inset-y-0 end-0 z-10 flex items-center justify-center pe-3 text-muted-foreground/80">
-          <Clock size={16} strokeWidth={2} aria-hidden="true" role="presentation" />
-=======
-        <div className="pointer-events-none absolute inset-y-0 right-0 z-10 flex items-center justify-center pr-3 text-muted-foreground/80">
           <Clock size={16} strokeWidth={2} aria-hidden="true" />
->>>>>>> 3e7c736b
         </div>
       </div>
       <p className="mt-2 text-xs text-muted-foreground" role="region" aria-live="polite">
