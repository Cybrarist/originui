--- conflicted
+++ resolved
@@ -9,11 +9,7 @@
     <div className="space-y-2">
       <Label htmlFor="input-17">Input with start select</Label>
       <div className="flex rounded-lg shadow-sm shadow-black/5">
-<<<<<<< HEAD
-        <div className="relative inline-flex">
-=======
         <div className="relative">
->>>>>>> a44fa48d
           <select
             className="peer inline-flex h-full appearance-none items-center rounded-none rounded-s-lg border border-input bg-background pe-8 ps-3 text-sm text-muted-foreground ring-offset-background transition-shadow hover:bg-accent hover:text-foreground focus:z-10 focus-visible:border-ring focus-visible:text-foreground focus-visible:outline-none focus-visible:ring-2 focus-visible:ring-ring/30 focus-visible:ring-offset-2 disabled:pointer-events-none disabled:cursor-not-allowed disabled:opacity-50"
             aria-label="Protocol"
