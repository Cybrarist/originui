--- conflicted
+++ resolved
@@ -9,15 +9,9 @@
     <div className="space-y-2">
       <Label htmlFor="input-26">Search input with icon and button</Label>
       <div className="relative">
-<<<<<<< HEAD
         <Input id="input-26" className="peer pe-9 ps-9" placeholder="Search..." type="search" />
         <div className="pointer-events-none absolute inset-y-0 start-0 flex items-center justify-center ps-3 text-muted-foreground/80 peer-disabled:opacity-50">
-          <Search size={16} strokeWidth={2} aria-hidden="true" role="presentation" />
-=======
-        <Input id="input-26" className="peer pl-9 pr-9" placeholder="Search..." type="search" />
-        <div className="pointer-events-none absolute inset-y-0 left-0 flex items-center justify-center pl-3 text-muted-foreground/80 peer-disabled:opacity-50">
-          <Search size={16} strokeWidth={2} aria-hidden="true" />
->>>>>>> 3e7c736b
+          <Search size={16} strokeWidth={2} />
         </div>
         <button
           className="absolute inset-y-px end-px flex h-full w-9 items-center justify-center rounded-e-lg text-muted-foreground/80 ring-offset-background transition-shadow hover:text-foreground focus-visible:border focus-visible:border-ring focus-visible:text-foreground focus-visible:outline-none focus-visible:ring-2 focus-visible:ring-ring/30 focus-visible:ring-offset-2 disabled:pointer-events-none disabled:cursor-not-allowed disabled:opacity-50"
