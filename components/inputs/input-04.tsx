--- conflicted
+++ resolved
@@ -3,15 +3,9 @@
 
 export default function Input04() {
   return (
-<<<<<<< HEAD
-    <div className="space-y-2">
-      <div className="flex items-center justify-between gap-1">
-        <Label htmlFor="input-04" className="mb-0">
-=======
     <>
       <div className="mb-2 flex items-center justify-between gap-1">
         <Label htmlFor="input-04" className="leading-6">
->>>>>>> c56ebd79
           Input with hint
         </Label>
         <span className="text-sm text-muted-foreground">Optional</span>
