--- conflicted
+++ resolved
@@ -9,15 +9,9 @@
     <div className="space-y-2">
       <Label htmlFor="input-10">Input with end icon</Label>
       <div className="relative">
-<<<<<<< HEAD
         <Input id="input-10" className="peer pe-9" placeholder="Email" type="email" />
         <div className="pointer-events-none absolute inset-y-0 end-0 flex items-center justify-center pe-3 text-muted-foreground/80 peer-disabled:opacity-50">
-          <Mail size={16} strokeWidth={2} aria-hidden="true" role="presentation" />
-=======
-        <Input id="input-10" className="peer pr-9" placeholder="Email" type="email" />
-        <div className="pointer-events-none absolute inset-y-0 right-0 flex items-center justify-center pr-3 text-muted-foreground/80 peer-disabled:opacity-50">
           <Mail size={16} strokeWidth={2} aria-hidden="true" />
->>>>>>> 3e7c736b
         </div>
       </div>
     </div>
