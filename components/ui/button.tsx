--- conflicted
+++ resolved
@@ -9,12 +9,8 @@
   {
     variants: {
       variant: {
-<<<<<<< HEAD
-        default: "bg-primary text-primary-foreground shadow-sm shadow-black/5 hover:bg-primary/90",
-=======
         default:
           "bg-primary text-primary-foreground shadow-sm shadow-black/5 hover:bg-primary/90",
->>>>>>> a44fa48d
         destructive:
           "bg-destructive text-destructive-foreground shadow-sm shadow-black/5 hover:bg-destructive/90",
         outline:
