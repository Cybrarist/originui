--- conflicted
+++ resolved
@@ -38,11 +38,7 @@
   return (
     <div
       className={cn(
-<<<<<<< HEAD
-        "group/item relative -space-x-px border border-border has-data-[loading=true]:border-none",
-=======
         "group/item relative -space-x-px border border-border has-[[data-comp-loading=true]]:border-none",
->>>>>>> 0507c0ce
         isSearchPage ? "col-span-12 grid grid-cols-12" : cn(getColSpanClasses(), styleClasses),
       )}
     >
