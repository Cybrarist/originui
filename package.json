{
  "name": "originui",
  "version": "0.1.0",
  "private": true,
  "prettier": {
    "semi": true,
    "singleQuote": false,
    "printWidth": 100,
    "plugins": [
      "prettier-plugin-organize-imports",
      "prettier-plugin-tailwindcss"
    ],
    "overrides": [
      {
        "files": [
          "tsconfig.json"
        ],
        "options": {
          "parser": "jsonc"
        }
      }
    ]
  },
  "scripts": {
    "format": "prettier --write .",
    "dev": "next dev",
    "build": "next build",
    "start": "next start",
    "lint": "next lint"
  },
  "dependencies": {
    "@internationalized/date": "^3.5.6",
<<<<<<< HEAD
    "@radix-ui/react-icons": "^1.3.0",
    "@radix-ui/react-select": "^2.1.2",
    "@radix-ui/react-slider": "^1.2.1",
=======
    "@radix-ui/react-checkbox": "^1.1.2",
    "@radix-ui/react-icons": "^1.3.0",
    "@radix-ui/react-radio-group": "^1.2.1",
>>>>>>> 6f84cdfb
    "@radix-ui/react-slot": "^1.1.0",
    "@radix-ui/react-switch": "^1.1.1",
    "@radix-ui/react-toggle": "^1.1.0",
    "@radix-ui/react-toggle-group": "^1.1.0",
    "@radix-ui/react-tooltip": "^1.1.3",
    "@remixicon/react": "^4.3.0",
    "class-variance-authority": "^0.7.0",
    "clsx": "^2.1.1",
    "emblor": "^1.4.6",
    "input-otp": "^1.2.4",
    "lucide-react": "^0.451.0",
    "next": "^14.2.15",
    "next-themes": "^0.3.0",
    "react": "^18",
    "react-aria": "^3.35.1",
<<<<<<< HEAD
    "react-aria-components": "^1.4.0",
=======
    "react-aria-components": "^1.4.1",
>>>>>>> 6f84cdfb
    "react-dom": "^18",
    "react-payment-inputs": "^1.2.0",
    "react-phone-number-input": "^3.4.8",
    "tailwind-merge": "^2.5.4",
    "tailwindcss-animate": "^1.0.7",
    "use-mask-input": "^3.4.0",
    "zod": "^3.23.8"
  },
  "devDependencies": {
    "@types/node": "^22.7.5",
    "@types/react": "^18",
    "@types/react-dom": "^18",
    "@types/react-payment-inputs": "^1.1.4",
    "postcss": "^8",
    "prettier": "^3.3.3",
    "prettier-plugin-organize-imports": "^4.1.0",
    "prettier-plugin-tailwindcss": "^0.6.8",
    "tailwindcss": "^3.4.1",
    "typescript": "^5"
  }
}<|MERGE_RESOLUTION|>--- conflicted
+++ resolved
@@ -30,15 +30,12 @@
   },
   "dependencies": {
     "@internationalized/date": "^3.5.6",
-<<<<<<< HEAD
+    "@internationalized/date": "^3.5.6",
+    "@radix-ui/react-checkbox": "^1.1.2",
     "@radix-ui/react-icons": "^1.3.0",
     "@radix-ui/react-select": "^2.1.2",
     "@radix-ui/react-slider": "^1.2.1",
-=======
-    "@radix-ui/react-checkbox": "^1.1.2",
-    "@radix-ui/react-icons": "^1.3.0",
     "@radix-ui/react-radio-group": "^1.2.1",
->>>>>>> 6f84cdfb
     "@radix-ui/react-slot": "^1.1.0",
     "@radix-ui/react-switch": "^1.1.1",
     "@radix-ui/react-toggle": "^1.1.0",
@@ -54,11 +51,7 @@
     "next-themes": "^0.3.0",
     "react": "^18",
     "react-aria": "^3.35.1",
-<<<<<<< HEAD
-    "react-aria-components": "^1.4.0",
-=======
     "react-aria-components": "^1.4.1",
->>>>>>> 6f84cdfb
     "react-dom": "^18",
     "react-payment-inputs": "^1.2.0",
     "react-phone-number-input": "^3.4.8",
